--- conflicted
+++ resolved
@@ -42,13 +42,9 @@
 
       InductionVariable * getLoopGoverningInductionVariable (LoopStructure &LS) ;
 
-<<<<<<< HEAD
       bool doesContributeToComputeAnInductionVariable (Instruction *i) ;
-=======
+
       InductionVariable * getInductionVariable (LoopStructure &LS, Instruction *i);
-
-      bool doesContributeToComputeAnInductionVaraible (Instruction *i) ;
->>>>>>> 49f6e3a7
 
       ~InductionVariableManager ();
 
