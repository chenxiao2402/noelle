/*
 * Copyright 2016 - 2021  Angelo Matni, Simone Campanoni
 *
 * Permission is hereby granted, free of charge, to any person obtaining a copy
 of this software and associated documentation files (the "Software"), to deal
 in the Software without restriction, including without limitation the rights to
 use, copy, modify, merge, publish, distribute, sublicense, and/or sell copies
 of the Software, and to permit persons to whom the Software is furnished to do
 so, subject to the following conditions:

 * The above copyright notice and this permission notice shall be included in
 all copies or substantial portions of the Software.

 * THE SOFTWARE IS PROVIDED "AS IS", WITHOUT WARRANTY OF ANY KIND, EXPRESS OR
 IMPLIED, INCLUDING BUT NOT LIMITED TO THE WARRANTIES OF MERCHANTABILITY,
 FITNESS FOR A PARTICULAR PURPOSE AND NONINFRINGEMENT.
 * IN NO EVENT SHALL THE AUTHORS OR COPYRIGHT HOLDERS BE LIABLE FOR ANY CLAIM,
 DAMAGES OR OTHER LIABILITY, WHETHER IN AN ACTION OF CONTRACT, TORT OR
 OTHERWISE, ARISING FROM, OUT OF OR IN CONNECTION WITH THE SOFTWARE OR THE USE
 OR OTHER DEALINGS IN THE SOFTWARE.
 */
#include "noelle/core/Noelle.hpp"

namespace arcana::noelle {

PDG *Noelle::getProgramDependenceGraph(void) {
  if (this->programDependenceGraph == nullptr) {
    this->programDependenceGraph = this->pdgAnalysis->getPDG();
  }

  return this->programDependenceGraph;
}

PDG *Noelle::getFunctionDependenceGraph(Function *f) {

  /*
   * Get the PDG
   * The FDG is a subset of it.
   */
  auto pdg = this->getProgramDependenceGraph();

  /*
   * Create the function dependence graph (FDG).
   */
  auto fdg = pdg->createFunctionSubgraph(*f);

  return fdg;
}

std::vector<SCC *> Noelle::sortByHotness(const std::set<SCC *> &SCCs) {
  std::vector<SCC *> s;

  /*
   * Convert the loops into the vector
   */
  for (auto scc : SCCs) {
    s.push_back(scc);
  }

  /*
   * Check if we need to sort
   */
  if (s.size() <= 1) {
    return s;
  }

  /*
   * Fetch the profiles.
   */
  auto hot = this->getProfiles();

  /*
   * Define the order between loops.
   */
  auto compareSCCs = [hot](SCC *s0, SCC *s1) -> bool {
    assert(s0 != nullptr);
    assert(s1 != nullptr);

    /*
     * Fetch the information.
     */
    auto s0Insts = hot->getTotalInstructions(s0);
    auto s1Insts = hot->getTotalInstructions(s1);

    return s0Insts > s1Insts;
  };

  /*
   * Sort the loops.
   */
  std::sort(s.begin(), s.end(), compareSCCs);

  return s;
}

<<<<<<< HEAD
} // namespace arcana::noelle
=======
void Noelle::addAnalysis(DependenceAnalysis *a) {
  this->pdgAnalysis->addAnalysis(a);
  this->ldgAnalysis.addAnalysis(a);

  return;
}

} // namespace llvm::noelle
>>>>>>> ebf11f10
<|MERGE_RESOLUTION|>--- conflicted
+++ resolved
@@ -93,9 +93,6 @@
   return s;
 }
 
-<<<<<<< HEAD
-} // namespace arcana::noelle
-=======
 void Noelle::addAnalysis(DependenceAnalysis *a) {
   this->pdgAnalysis->addAnalysis(a);
   this->ldgAnalysis.addAnalysis(a);
@@ -103,5 +100,4 @@
   return;
 }
 
-} // namespace llvm::noelle
->>>>>>> ebf11f10
+} // namespace arcana::noelle