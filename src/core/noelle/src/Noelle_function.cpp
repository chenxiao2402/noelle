/*
 * Copyright 2016 - 2021  Angelo Matni, Simone Campanoni
 *
 * Permission is hereby granted, free of charge, to any person obtaining a copy
 of this software and associated documentation files (the "Software"), to deal
 in the Software without restriction, including without limitation the rights to
 use, copy, modify, merge, publish, distribute, sublicense, and/or sell copies
 of the Software, and to permit persons to whom the Software is furnished to do
 so, subject to the following conditions:

 * The above copyright notice and this permission notice shall be included in
 all copies or substantial portions of the Software.

 * THE SOFTWARE IS PROVIDED "AS IS", WITHOUT WARRANTY OF ANY KIND, EXPRESS OR
 IMPLIED, INCLUDING BUT NOT LIMITED TO THE WARRANTIES OF MERCHANTABILITY,
 FITNESS FOR A PARTICULAR PURPOSE AND NONINFRINGEMENT.
 * IN NO EVENT SHALL THE AUTHORS OR COPYRIGHT HOLDERS BE LIABLE FOR ANY CLAIM,
 DAMAGES OR OTHER LIABILITY, WHETHER IN AN ACTION OF CONTRACT, TORT OR
 OTHERWISE, ARISING FROM, OUT OF OR IN CONNECTION WITH THE SOFTWARE OR THE USE
 OR OTHER DEALINGS IN THE SOFTWARE.
 */
#include "noelle/core/SystemHeaders.hpp"
#include "noelle/core/Noelle.hpp"

namespace arcana::noelle {

DominatorSummary *Noelle::getDominators(Function *f) {

  /*
   * Fetch the dominators from LLVM.
   */
  auto &DT = getAnalysis<DominatorTreeWrapperPass>(*f).getDomTree();
  auto &PDT = getAnalysis<PostDominatorTreeWrapperPass>(*f).getPostDomTree();

  /*
   * Combine them.
   */
  auto ds = new DominatorSummary(DT, PDT);

  return ds;
}

FunctionsManager *Noelle::getFunctionsManager(void) {
  if (!this->fm) {
    this->fm = new FunctionsManager(*this->program,
                                    *this->pdgAnalysis,
                                    this->getProfiles());
  }
  return this->fm;
}

<<<<<<< HEAD
} // namespace arcana::noelle
=======
void Noelle::addAnalysis(CallGraphAnalysis *a) {
  this->pdgAnalysis->addAnalysis(a);

  return;
}

} // namespace llvm::noelle
>>>>>>> ebf11f10
<|MERGE_RESOLUTION|>--- conflicted
+++ resolved
@@ -49,14 +49,10 @@
   return this->fm;
 }
 
-<<<<<<< HEAD
-} // namespace arcana::noelle
-=======
 void Noelle::addAnalysis(CallGraphAnalysis *a) {
   this->pdgAnalysis->addAnalysis(a);
 
   return;
 }
 
-} // namespace llvm::noelle
->>>>>>> ebf11f10
+} // namespace arcana::noelle