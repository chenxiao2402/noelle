/*
 * Copyright 2016 - 2023  Angelo Matni, Yian Su, Simone Campanoni
 *
 * Permission is hereby granted, free of charge, to any person obtaining a copy
 of this software and associated documentation files (the "Software"), to deal
 in the Software without restriction, including without limitation the rights to
 use, copy, modify, merge, publish, distribute, sublicense, and/or sell copies
 of the Software, and to permit persons to whom the Software is furnished to do
 so, subject to the following conditions:

 * The above copyright notice and this permission notice shall be included in
 all copies or substantial portions of the Software.

 * THE SOFTWARE IS PROVIDED "AS IS", WITHOUT WARRANTY OF ANY KIND, EXPRESS OR
 IMPLIED, INCLUDING BUT NOT LIMITED TO THE WARRANTIES OF MERCHANTABILITY,
 FITNESS FOR A PARTICULAR PURPOSE AND NONINFRINGEMENT.
 * IN NO EVENT SHALL THE AUTHORS OR COPYRIGHT HOLDERS BE LIABLE FOR ANY CLAIM,
 DAMAGES OR OTHER LIABILITY, WHETHER IN AN ACTION OF CONTRACT, TORT OR
 OTHERWISE, ARISING FROM, OUT OF OR IN CONNECTION WITH THE SOFTWARE OR THE USE
 OR OTHER DEALINGS IN THE SOFTWARE.
 */
#include "noelle/core/SystemHeaders.hpp"
#include "noelle/core/TalkDown.hpp"
#include "noelle/core/PDGPrinter.hpp"
#include "noelle/core/PDGAnalysis.hpp"
#include "IntegrationWithSVF.hpp"
#include "noelle/core/Utils.hpp"

namespace arcana::noelle {

bool PDGAnalysis::canThereBeAMemoryDataDependence(Instruction *fromInst,
                                                  Instruction *toInst,
                                                  Function &F) {

  /*
   * Check if any of the data dependence analyses can assert the lack of
   * dependence from @fromInst to @toInst.
   */
  for (auto ddAnalysis : this->ddAnalyses) {
    if (!ddAnalysis->canThereBeAMemoryDataDependence(fromInst, toInst, F)) {

      /*
       * We found a dependence analysis that can assert the lack of dependence.
       */
      return false;
    }
  }

  /*
   * We did not find a single dependence analysis that can assert the lack of
   * dependence. So we must assume this dependence can happen at run time.
   */
  return true;
}

std::pair<bool, bool> PDGAnalysis::isThereThisMemoryDataDependenceType(
    DataDependenceType t,
    Instruction *fromInst,
    Instruction *toInst,
    Function &F) {
  auto noDep = false;
  auto mustExist = false;

  for (auto ddAnalysis : this->ddAnalyses) {
    auto resp =
        ddAnalysis->isThereThisMemoryDataDependenceType(t, fromInst, toInst, F);
    if (resp == CANNOT_EXIST) {
      noDep = true;
      break;
    }
    if (resp == MUST_EXIST) {
      mustExist = true;
      break;
    }
  }

  return make_pair(noDep, mustExist);
}

void PDGAnalysis::iterateInstForStore(PDG *pdg,
                                      Function &F,
                                      AAResults &AA,
                                      DataFlowResult *dfr,
                                      StoreInst *store) {

  for (auto I : dfr->OUT(store)) {

    /*
     * Check if the instruction can access memory.
     */
    auto inst = dyn_cast<Instruction>(I);
    if (inst == nullptr) {
      continue;
    }
    if (!PDGAnalysis::canAccessMemory(inst)) {
      continue;
    }

    /*
     * The instruction can access memory.
     *
     * Check if any of the data dependence analyses can assert the lack of
     * dependence from @store to @I.
     */
    if (!this->canThereBeAMemoryDataDependence(store, inst, F)) {
      continue;
    }

    /*
     * Check stores.
     */
    if (auto otherStore = dyn_cast<StoreInst>(inst)) {
      this->addEdgeFromMemoryAlias(pdg, F, AA, store, otherStore, DG_DATA_WAW);
      continue;
    }

    /*
     * Check loads.
     */
    if (auto load = dyn_cast<LoadInst>(inst)) {
      this->addEdgeFromMemoryAlias(pdg, F, AA, store, load, DG_DATA_RAW);
      continue;
    }

    /*
     * Check calls.
     */
    if (auto call = dyn_cast<CallBase>(inst)) {
      if (!Utils::isActualCode(call)) {
        continue;
      }
      this->addEdgeFromFunctionModRef(pdg, F, AA, call, store, false);
      continue;
    }
  }

  return;
}

void PDGAnalysis::iterateInstForLoad(PDG *pdg,
                                     Function &F,
                                     AAResults &AA,
                                     DataFlowResult *dfr,
                                     LoadInst *load) {

  for (auto I : dfr->OUT(load)) {

    /*
     * Check if the instruction can access memory.
     */
    auto inst = dyn_cast<Instruction>(I);
    if (inst == nullptr) {
      continue;
    }
    if (!PDGAnalysis::canAccessMemory(inst)) {
      continue;
    }

    /*
     * The instruction can access memory.
     *
     * Check if any of the data dependence analyses can assert the lack of
     * dependence from @load to @I.
     */
    if (!this->canThereBeAMemoryDataDependence(load, inst, F)) {
      continue;
    }

    /*
     * Check stores.
     */
    if (auto store = dyn_cast<StoreInst>(inst)) {
      this->addEdgeFromMemoryAlias(pdg, F, AA, load, store, DG_DATA_WAR);
      continue;
    }

    /*
     * Check calls.
     */
    if (auto call = dyn_cast<CallBase>(inst)) {
      this->addEdgeFromFunctionModRef(pdg, F, AA, call, load, false);
      continue;
    }
  }

  return;
}

void PDGAnalysis::iterateInstForCall(PDG *pdg,
                                     Function &F,
                                     AAResults &AA,
                                     DataFlowResult *dfr,
                                     CallBase *call) {

  /*
   * Check if the call instruction is not actual code.
   */
  if (!Utils::isActualCode(call)) {
    return;
  }

  /*
   * Check if the call instruction is pure.
   */
  if (this->hasNoMemoryOperations(call)) {
    return;
  }

  /*
   * Check if the instruction can access memory.
   */
  if (!PDGAnalysis::canAccessMemory(call)) {
    return;
  }

  /*
   * Identify all dependences from @call.
   */
  for (auto I : dfr->OUT(call)) {

    /*
     * Check if the instruction can access memory.
     */
    auto inst = dyn_cast<Instruction>(I);
    if (inst == nullptr) {
      continue;
    }
    if (!PDGAnalysis::canAccessMemory(inst)) {
      continue;
    }

    /*
     * The instruction can access memory.
     *
     * Check if any of the data dependence analyses can assert the lack of
     * dependence from @call to @I.
     */
    if (!this->canThereBeAMemoryDataDependence(call, inst, F)) {
      continue;
    }

    /*
     * Check stores.
     */
    if (auto store = dyn_cast<StoreInst>(inst)) {
      addEdgeFromFunctionModRef(pdg, F, AA, call, store, true);
      continue;
    }

    /*
     * Check loads.
     */
    if (auto load = dyn_cast<LoadInst>(inst)) {
      addEdgeFromFunctionModRef(pdg, F, AA, call, load, true);
      continue;
    }

    /*
     * Check calls.
     */
    if (auto baseOtherCall = dyn_cast<CallBase>(inst)) {

      /*
       * Check direct calls
       */
      if (auto otherCall = dyn_cast<CallInst>(baseOtherCall)) {
        if (!Utils::isActualCode(otherCall)) {
          continue;
        }
      }
      bool isCallReachableFromOtherCall =
          dfr->OUT(baseOtherCall).count(call) > 0 ? true : false;
      this->addEdgeFromFunctionModRef(pdg,
                                      F,
                                      AA,
                                      call,
                                      baseOtherCall,
                                      isCallReachableFromOtherCall);
      continue;
    }
  }

  return;
}

bool PDGAnalysis::hasNoMemoryOperations(CallBase *call) {
  assert(call != nullptr);

  /*
   * Check if SVF is enabled.
   */
  if (this->disableSVF) {
    return false;
  }

  /*
   * Check if the callee is a library function.
   */
  auto calleeFunction = call->getCalledFunction();
  if (calleeFunction != nullptr) {
    if (calleeFunction->empty()) {
      if (this->isTheLibraryFunctionPure(calleeFunction)) {
        return true;
      }
      return false;
    }
  }

  /*
   * SVF is enabled.
   * We can use it.
   */
  auto svfResult = NoelleSVFIntegration::getModRefInfo(call);
  if ((svfResult == ModRefInfo::NoModRef) || (svfResult == ModRefInfo::Must)) {
    return true;
  }

  return false;
}

void PDGAnalysis::addEdgeFromFunctionModRef(PDG *pdg,
                                            Function &F,
                                            AAResults &AA,
                                            CallBase *call,
                                            StoreInst *store,
                                            bool addEdgeFromCall) {
  BitVector bv{ 3, false };
  auto makeRefEdge = false, makeModEdge = false;

  /*
   * We cannot have memory dependences from a call to a deallocator (e.g.,
   * free).
   */
  if (Utils::isDeallocator(call)) {
    return;
  }

  /*
   * Query the LLVM alias analyses.
   */
  switch (AA.getModRefInfo(call, MemoryLocation::get(store))) {
    case ModRefInfo::NoModRef:
    case ModRefInfo::Must:
      return;
    case ModRefInfo::Ref:
    case ModRefInfo::MustRef:
      bv[0] = true;
      break;
    case ModRefInfo::Mod:
    case ModRefInfo::MustMod:
      bv[1] = true;
      break;
    case ModRefInfo::ModRef:
    case ModRefInfo::MustModRef:
      bv[2] = true;
      break;
  }

  /*
   * Check other alias analyses
   *
   * Check if SVF is enabled.
   */
  if (this->disableSVF) {

    /*
     * SVF is disabled.
     */

  } else {

    /*
     * SVF is enabled; let's use it.
     */
    auto weCanRelyOnSVF = cannotReachUnhandledExternalFunction(call);
    if (weCanRelyOnSVF && hasNoMemoryOperations(call)) {
      return;
    }

    /*
     * Check if it is safe to use SVF.
     * This is due to a bug in SVF that doesn't model I/O library calls
     * correctly.
     */
    if (this->isSafeToQueryModRefOfSVF(call, bv)) {
      auto const &loc = MemoryLocation::get(store);
      switch (NoelleSVFIntegration::getModRefInfo(call, loc)) {
        case ModRefInfo::NoModRef:
        case ModRefInfo::Must:
          return;
        case ModRefInfo::Ref:
        case ModRefInfo::MustRef:
          bv[0] = true;
          break;
        case ModRefInfo::Mod:
        case ModRefInfo::MustMod:
          bv[1] = true;
          break;
        case ModRefInfo::ModRef:
        case ModRefInfo::MustModRef:
          bv[2] = true;
          break;
      }
    }
  }

  /*
   * NoModRef when one says Mod and another says Ref
   */
  if (bv[0] && bv[1]) {
    return;
  }
  if (bv[0]) {
    makeRefEdge = true;
  } else if (bv[1]) {
    makeModEdge = true;
  } else {
    makeRefEdge = makeModEdge = true;
  }

  /*
   * There is a dependence.
   */
  if (makeRefEdge) {
    if (addEdgeFromCall) {

      /*
       * Our alias analyses cannot disprove a may, WAR dependence.
       *
       * Check if any of the data dependence analyses can assert something
       * better.
       */
      auto [noDep, mustExist] =
          this->isThereThisMemoryDataDependenceType(DG_DATA_WAR,
                                                    call,
                                                    store,
                                                    F);
      if (!noDep) {
        pdg->addEdge(call, store)->setMemMustType(true, mustExist, DG_DATA_WAR);
      }

    } else {

      /*
       * We cannot have memory dependences from a memory instruction to
       * allocators as they always return new memory.
       */
      if (!Utils::isAllocator(call)) {

        /*
         * Our alias analyses cannot disprove a may, WAR dependence.
         *
         * Check if any of the data dependence analyses can assert something
         * better.
         */
        auto [noDep, mustExist] =
            this->isThereThisMemoryDataDependenceType(DG_DATA_RAW,
                                                      call,
                                                      store,
                                                      F);
        if (!noDep) {
          pdg->addEdge(store, call)
              ->setMemMustType(true, mustExist, DG_DATA_RAW);
        }
      }
    }
  }
  if (makeModEdge) {
    if (addEdgeFromCall) {

      /*
       * Our alias analyses cannot disprove a may, WAR dependence.
       *
       * Check if any of the data dependence analyses can assert something
       * better.
       */
      auto [noDep, mustExist] =
          this->isThereThisMemoryDataDependenceType(DG_DATA_WAW,
                                                    call,
                                                    store,
                                                    F);
      if (!noDep) {
        pdg->addEdge(call, store)->setMemMustType(true, mustExist, DG_DATA_WAW);
      }

    } else {

      /*
       * We cannot have memory dependences from a memory instruction to
       * allocators as they always return new memory.
       */
      if (!Utils::isAllocator(call)) {

        /*
         * Our alias analyses cannot disprove a may, WAR dependence.
         *
         * Check if any of the data dependence analyses can assert something
         * better.
         */
        auto [noDep, mustExist] =
            this->isThereThisMemoryDataDependenceType(DG_DATA_WAW,
                                                      call,
                                                      store,
                                                      F);
        if (!noDep) {
          pdg->addEdge(store, call)
              ->setMemMustType(true, mustExist, DG_DATA_WAW);
        }
      }
    }
  }

  return;
}

void PDGAnalysis::addEdgeFromFunctionModRef(PDG *pdg,
                                            Function &F,
                                            AAResults &AA,
                                            CallBase *call,
                                            LoadInst *load,
                                            bool addEdgeFromCall) {
  BitVector bv{ 3, false };

  /*
   * We cannot have memory dependences from a call to a deallocator (e.g.,
   * free).
   */
  if (Utils::isDeallocator(call)) {
    return;
  }

  /*
   * Query the LLVM alias analyses.
   */
  switch (AA.getModRefInfo(call, MemoryLocation::get(load))) {
    case ModRefInfo::NoModRef:
    case ModRefInfo::Must:
    case ModRefInfo::Ref:
    case ModRefInfo::MustRef:
      return;
    case ModRefInfo::Mod:
    case ModRefInfo::MustMod:
    case ModRefInfo::ModRef:
    case ModRefInfo::MustModRef:
      break;
  }

  /*
   * Check other alias analyses
   *
   * Check if SVF is enabled.
   */
  if (this->disableSVF) {

    /*
     * SVF is disabled.
     */

  } else {

    /*
     * SVF is enabled; let's use it.
     */
    auto weCanRelyOnSVF = cannotReachUnhandledExternalFunction(call);
    if (weCanRelyOnSVF && hasNoMemoryOperations(call)) {
      return;
    }

    /*
     * Check if it is safe to use SVF.
     * This is due to a bug in SVF that doesn't model I/O library calls
     * correctly.
     */
    if (isSafeToQueryModRefOfSVF(call, bv)) {
      switch (NoelleSVFIntegration::getModRefInfo(call,
                                                  MemoryLocation::get(load))) {
        case ModRefInfo::NoModRef:
        case ModRefInfo::Must:
        case ModRefInfo::Ref:
        case ModRefInfo::MustRef:
          return;

        case ModRefInfo::Mod:
        case ModRefInfo::MustMod:
        case ModRefInfo::ModRef:
        case ModRefInfo::MustModRef:
          break;
      }
    }
  }

  /*
   * There is a dependence.
   */
  if (addEdgeFromCall) {

    /*
     * Our alias analyses cannot disprove a may, WAR dependence.
     *
     * Check if any of the data dependence analyses can assert something better.
     */
    auto [noDep, mustExist] =
        this->isThereThisMemoryDataDependenceType(DG_DATA_RAW, call, load, F);
    if (!noDep) {
      pdg->addEdge(call, load)->setMemMustType(true, false, DG_DATA_RAW);
    }

  } else {

    /*
     * We cannot have memory dependences from a memory instruction to allocators
     * as they always return new memory.
     */
    if (!Utils::isAllocator(call)) {

      /*
       * Our alias analyses cannot disprove a may, WAR dependence.
       *
       * Check if any of the data dependence analyses can assert something
       * better.
       */
      auto [noDep, mustExist] =
          this->isThereThisMemoryDataDependenceType(DG_DATA_WAR, call, load, F);
      if (!noDep) {
        pdg->addEdge(load, call)->setMemMustType(true, false, DG_DATA_WAR);
      }
    }
  }

  return;
}

void PDGAnalysis::addEdgeFromFunctionModRef(PDG *pdg,
                                            Function &F,
                                            AAResults &AA,
                                            CallBase *call,
                                            CallBase *otherCall,
                                            bool isCallReachableFromOtherCall) {
  BitVector bv{ 3, false };
  BitVector rbv{ 3, false };

  /*
   * There is no dependence between allocators
   */
  if (Utils::isAllocator(call) && Utils::isAllocator(otherCall)
      && (!Utils::isReallocator(call)) && (!Utils::isReallocator(otherCall))) {
    return;
  }

  /*
   * Check if the call instructions are about an allocator and a deallocator.
   */
  CallBase *allocatorCall = nullptr;
  CallBase *deallocatorCall = nullptr;
  if (Utils::isAllocator(call)) {
    allocatorCall = call;
  }
  if (Utils::isAllocator(otherCall)) {
    allocatorCall = otherCall;
  }
  if (Utils::isDeallocator(call)) {
    deallocatorCall = call;
  }
  if (Utils::isDeallocator(otherCall)) {
    deallocatorCall = otherCall;
  }
  if ((allocatorCall != nullptr) && (deallocatorCall != nullptr)) {

    /*
     * The call instructions are one allocator and one deallocator.
     * In this case, we only need to check if the pointer accessed by the
     * deallocator can alias the pointer returned by the allocator.
     */
    auto objectAllocated = Utils::getAllocatedObject(allocatorCall);
    assert(objectAllocated != nullptr);
    auto objectFreed = Utils::getFreedObject(deallocatorCall);
    assert(objectFreed != nullptr);
    auto doesAlias =
        this->doTheyAlias(pdg, F, AA, objectAllocated, objectFreed);
    if (doesAlias == NoAlias) {
      return;
    }
  }

  /*
   * Query the LLVM alias analyses.
   */
  switch (AA.getModRefInfo(otherCall, call)) {
    case ModRefInfo::NoModRef:
    case ModRefInfo::Must:
      return;

    case ModRefInfo::Ref:
    case ModRefInfo::MustRef:

      /*
       * @otherCall may read memory locations written by @call
       * Add RAW data dependence from call to otherCall
       */
      bv[0] = true;

      if (isCallReachableFromOtherCall) {
        switch (AA.getModRefInfo(call, otherCall)) {
          case ModRefInfo::NoModRef:
          case ModRefInfo::Must:
          case ModRefInfo::Ref:
          case ModRefInfo::MustRef:

            /*
             * Contradicting
             * if @otherCall Ref @call, and @call is reachable from @otherCall
             * then @call should at least Mod @otherCall
             */
            return;
          case ModRefInfo::Mod:
          case ModRefInfo::MustMod:
          case ModRefInfo::ModRef:
          case ModRefInfo::MustModRef:
            break;
        }
      }
      break;

    case ModRefInfo::Mod:
    case ModRefInfo::MustMod:

      /*
       * @otherCall may write a memory location that can be read or written by
       * @call
       */
      bv[1] = true;

      if (isCallReachableFromOtherCall) {
        switch (AA.getModRefInfo(call, otherCall)) {
          case ModRefInfo::NoModRef:
          case ModRefInfo::Must:
            return;
          case ModRefInfo::Ref:
          case ModRefInfo::MustRef:
            rbv[0] = true;
            break;
          case ModRefInfo::Mod:
          case ModRefInfo::MustMod:
            rbv[1] = true;
            break;
          case ModRefInfo::ModRef:
          case ModRefInfo::MustModRef:
            rbv[2] = true;
            break;
        }
      }
      break;

    case ModRefInfo::ModRef:
    case ModRefInfo::MustModRef:

      /*
       * @otherCall may read or write a memory location that can be written by
       * @call
       */
      bv[2] = true;

      if (isCallReachableFromOtherCall) {
        switch (AA.getModRefInfo(call, otherCall)) {
          case ModRefInfo::NoModRef:
          case ModRefInfo::Must:
            return;
          case ModRefInfo::Ref:
          case ModRefInfo::MustRef:
            /*
             * Contradicting
             * if @otherCall ModRef @call, and @call is reachable from
             * @otherCall then @call should at least Mod @otherCall
             */
            return;
          case ModRefInfo::Mod:
          case ModRefInfo::MustMod:
            rbv[1] = true;
            break;
          case ModRefInfo::ModRef:
          case ModRefInfo::MustModRef:
            rbv[2] = true;
            break;
        }
      }
      break;
  }

  /*
   * Check other alias analyses
   *
   * Check if SVF is enabled.
   */
  if (this->disableSVF) {

    /*
     * SVF is disabled.
     */

  } else {

    /*
     * SVF is enabled; let's use it.
     */
    auto weCanRelyOnSVF = cannotReachUnhandledExternalFunction(call);
    if (weCanRelyOnSVF && hasNoMemoryOperations(call)) {
      return;
    }
    weCanRelyOnSVF = cannotReachUnhandledExternalFunction(otherCall);
    if (weCanRelyOnSVF && hasNoMemoryOperations(otherCall)) {
      return;
    }

    /*
     * Check if it is safe to use SVF.
     * This is due to a bug in SVF that doesn't model I/O library calls
     * correctly.
     */
    if (isSafeToQueryModRefOfSVF(call, bv)
        && isSafeToQueryModRefOfSVF(otherCall, bv)) {
      switch (NoelleSVFIntegration::getModRefInfo(otherCall, call)) {
        case ModRefInfo::NoModRef:
        case ModRefInfo::Must:
          return;

        case ModRefInfo::Ref:
        case ModRefInfo::MustRef:
          bv[0] = true;
          if (isCallReachableFromOtherCall) {
            switch (NoelleSVFIntegration::getModRefInfo(call, otherCall)) {
              case ModRefInfo::NoModRef:
              case ModRefInfo::Must:
              case ModRefInfo::Ref:
              case ModRefInfo::MustRef:
                return;
              case ModRefInfo::Mod:
              case ModRefInfo::MustMod:
              case ModRefInfo::ModRef:
              case ModRefInfo::MustModRef:
                break;
            }
          }
          break;

        case ModRefInfo::Mod:
        case ModRefInfo::MustMod:
          bv[1] = true;
          if (isCallReachableFromOtherCall) {
            switch (NoelleSVFIntegration::getModRefInfo(call, otherCall)) {
              case ModRefInfo::NoModRef:
              case ModRefInfo::Must:
                return;
              case ModRefInfo::Ref:
              case ModRefInfo::MustRef:
                rbv[0] = true;
                break;
              case ModRefInfo::Mod:
              case ModRefInfo::MustMod:
                rbv[1] = true;
                break;
              case ModRefInfo::ModRef:
              case ModRefInfo::MustModRef:
                rbv[2] = true;
                break;
            }
          }
          break;

        case ModRefInfo::ModRef:
        case ModRefInfo::MustModRef:
          bv[2] = true;
          if (isCallReachableFromOtherCall) {
            switch (NoelleSVFIntegration::getModRefInfo(call, otherCall)) {
              case ModRefInfo::NoModRef:
              case ModRefInfo::Must:
                return;
              case ModRefInfo::Ref:
              case ModRefInfo::MustRef:
                return;
              case ModRefInfo::Mod:
              case ModRefInfo::MustMod:
                rbv[1] = true;
                break;
              case ModRefInfo::ModRef:
              case ModRefInfo::MustModRef:
                rbv[2] = true;
                break;
            }
          }
          break;
      }
    }
  }

  if (bv[0] && bv[1]) {
    /*
     * Contradicting
     */
    return;
  }
  if (bv[0]) {

    /*
     * @otherCall reads a memory location that @call writes.
     * there is a RAW memory dependence from @call to @otherCall
     *
     * Our alias analyses cannot disprove a may, WAR dependence.
     *
     * Check if any of the data dependence analyses can assert something better.
     */
    auto [noDep, mustExist] =
        this->isThereThisMemoryDataDependenceType(DG_DATA_RAW,
                                                  call,
                                                  otherCall,
                                                  F);
    if (!noDep) {
      pdg->addEdge(call, otherCall)
          ->setMemMustType(true, mustExist, DG_DATA_RAW);
    }

    /*
     * Check the unique case that @otherCall and @call are the same.
     * In this case, there is also a WAR dependence
     */
    if (otherCall == call) {

      /*
       * Our alias analyses cannot disprove a may, WAR dependence.
       *
       * Check if any of the data dependence analyses can assert something
       * better.
       */
      auto [noDep, mustExist] =
          this->isThereThisMemoryDataDependenceType(DG_DATA_WAR,
                                                    call,
                                                    otherCall,
                                                    F);
      if (!noDep) {
        pdg->addEdge(call, otherCall)
            ->setMemMustType(true, mustExist, DG_DATA_WAR);
      }
    }

  } else if (bv[1]) {
    if (rbv[0] && rbv[1]) {
      /*
       * Contradicting
       */
      return;
    }

    if (rbv[0]) {

      /*
       * Check the unique case that @otherCall and @call are the same.
       */
      if (otherCall == call) {
        /*
         * Contradicting
         * if @call Mod itself, the reverse query should also return Mod result
         */
        return;
      }

      /*
       * @call may read a memory location that can be written by @otherCall
       * only need to add WAR data dependence from @call to @otherCall
       *
       * Our alias analyses cannot disprove a may, WAR dependence.
       *
       * Check if any of the data dependence analyses can assert something
       * better.
       */
      auto [noDep, mustExist] =
          this->isThereThisMemoryDataDependenceType(DG_DATA_WAR,
                                                    call,
                                                    otherCall,
                                                    F);
      if (!noDep) {
        pdg->addEdge(call, otherCall)
            ->setMemMustType(true, mustExist, DG_DATA_WAR);
      }

    } else if (rbv[1]) {

      /*
       * @call may write a memory location that can be written by @otherCall
       * only need to add WAW data dependence from call to otherCall
       *
       * Our alias analyses cannot disprove a may, WAR dependence.
       *
       * Check if any of the data dependence analyses can assert something
       * better.
       */
      auto [noDep, mustExist] =
          this->isThereThisMemoryDataDependenceType(DG_DATA_WAW,
                                                    call,
                                                    otherCall,
                                                    F);
      if (!noDep) {
        pdg->addEdge(call, otherCall)
            ->setMemMustType(true, mustExist, DG_DATA_WAW);
      }

    } else {

      /*
       * Check the unique case that @otherCall and @call are the same.
       */
      if (otherCall == call) {

        /*
         * Contradicting
         * if @call Mod itself, the reverse query should also return Mod result
         */
        return;
      }

      /*
       * whatever rbv[2] (reverseModRef) is set or not
       * need to add both WAR and WAW from @call to @otherCall
       *
       * Our alias analyses cannot disprove a may, WAR dependence.
       *
       * Check if any of the data dependence analyses can assert something
       * better.
       */
      auto [noDep, mustExist] =
          this->isThereThisMemoryDataDependenceType(DG_DATA_WAR,
                                                    call,
                                                    otherCall,
                                                    F);
      if (!noDep) {
        pdg->addEdge(call, otherCall)
            ->setMemMustType(true, mustExist, DG_DATA_WAR);
      }
      auto [noDep2, mustExist2] =
          this->isThereThisMemoryDataDependenceType(DG_DATA_WAW,
                                                    call,
                                                    otherCall,
                                                    F);
      if (!noDep2) {
        pdg->addEdge(call, otherCall)
            ->setMemMustType(true, mustExist2, DG_DATA_WAW);
      }
    }

  } else {
    assert(bv[2] == true
           && "otherCall ModRef call but the bit isn't set correctnly\n");
    if (rbv[0]) {
      /*
       * Contradicting
       */
      return;

    } else if (rbv[1]) {
      /*
       * Check the unique case that @otherCall and @call are the same.
       */
      if (otherCall == call) {
        /*
         * Contradicting
         * if @call ModRef itself, the reverse query should also return ModRef
         * result
         */
        return;
      }

      /*
       * @call may write a memory location that can be read or written by
       * @otherCall need to add both RAW and WAW from call to otherCall
       *
       * Our alias analyses cannot disprove a may, WAR dependence.
       *
       * Check if any of the data dependence analyses can assert something
       * better.
       */
      auto [noDep, mustExist] =
          this->isThereThisMemoryDataDependenceType(DG_DATA_RAW,
                                                    call,
                                                    otherCall,
                                                    F);
      if (!noDep) {
        pdg->addEdge(call, otherCall)
            ->setMemMustType(true, mustExist, DG_DATA_RAW);
      }
      auto [noDep2, mustExist2] =
          this->isThereThisMemoryDataDependenceType(DG_DATA_WAW,
                                                    call,
                                                    otherCall,
                                                    F);
      if (!noDep2) {
        pdg->addEdge(call, otherCall)
            ->setMemMustType(true, mustExist2, DG_DATA_WAW);
      }

    } else if (rbv[2]) {

      /*
       * @call may read or write a memory location that can be written by
       * @otherCall need to add all RAW, WAW and WAR from @call to @otherCall
       *
       * Our alias analyses cannot disprove a may dependence.
       *
       * Check if any of the data dependence analyses can assert something
       * better.
       */
      {
        auto [noDep, mustExist] =
            this->isThereThisMemoryDataDependenceType(DG_DATA_RAW,
                                                      call,
                                                      otherCall,
                                                      F);
        if (!noDep) {
          pdg->addEdge(call, otherCall)
              ->setMemMustType(true, mustExist, DG_DATA_RAW);
        }
      }
      {
        auto [noDep, mustExist] =
            this->isThereThisMemoryDataDependenceType(DG_DATA_WAW,
                                                      call,
                                                      otherCall,
                                                      F);
        if (!noDep) {
          pdg->addEdge(call, otherCall)
              ->setMemMustType(true, mustExist, DG_DATA_WAW);
        }
      }
      {
        auto [noDep, mustExist] =
            this->isThereThisMemoryDataDependenceType(DG_DATA_WAR,
                                                      call,
                                                      otherCall,
                                                      F);
        if (!noDep) {
          pdg->addEdge(call, otherCall)
              ->setMemMustType(true, mustExist, DG_DATA_WAR);
        }
      }

    } else {
      assert(
          !rbv[0] && !rbv[1] && !rbv[2]
          && "otherCall ModRef call and call is unreachable from otherCall, but the bit isn't set correctly\n");

      /*
       * Check the unique case that @otherCall and @call are the same.
       */
      if (otherCall == call) {
        /*
         * Contradicting
         * if @call ModRef itself, the reverse query should also return ModRef
         * result
         */
        return;
      }

      /*
       * @otherCall may read or write a memory location that can be written by
       * @call need to add both RAW, WAW @call to @otherCall
       *
       * Our alias analyses cannot disprove a may dependence.
       *
       * Check if any of the data dependence analyses can assert something
       * better.
       */
      {
        auto [noDep, mustExist] =
            this->isThereThisMemoryDataDependenceType(DG_DATA_RAW,
                                                      call,
                                                      otherCall,
                                                      F);
        if (!noDep) {
          pdg->addEdge(call, otherCall)
              ->setMemMustType(true, mustExist, DG_DATA_RAW);
        }
      }
      {
        auto [noDep, mustExist] =
            this->isThereThisMemoryDataDependenceType(DG_DATA_WAW,
                                                      call,
                                                      otherCall,
                                                      F);
        if (!noDep) {
          pdg->addEdge(call, otherCall)
              ->setMemMustType(true, mustExist, DG_DATA_WAW);
        }
      }
    }
  }

  return;
}

bool PDGAnalysis::isSafeToQueryModRefOfSVF(CallBase *call, BitVector &bv) {

  /*
   * Check if SVF is enabled.
   */
  if (this->disableSVF) {

    /*
     * SVF is disabled.
     */
    return false;
  }

  if (NoelleSVFIntegration::hasIndCSCallees(call)) {
    auto callees = NoelleSVFIntegration::getIndCSCallees(call);
    for (auto &callee : callees) {
      if (this->isUnhandledExternalFunction(callee)
          || isInternalFunctionThatReachUnhandledExternalFunction(callee)) {
        return false;
      }
    }

  } else {
    auto callee = call->getCalledFunction();
    if (!callee) {
      bv[2] = true; // ModRef bit is set
      return false;
    }

    if (this->isUnhandledExternalFunction(callee)
        || isInternalFunctionThatReachUnhandledExternalFunction(callee)) {
      return false;
    }
  }

  return true;
}

void PDGAnalysis::addEdgeFromMemoryAlias(
    PDG *pdg,
    Function &F,
    AAResults &AA,
    Value *instI,
    Value *instJ,
    DataDependenceType dataDependenceType) {

  /*
   * Query all alias analyses that work at the program scope.
   */
  auto aaResult = this->doTheyAlias(pdg, F, AA, instI, instJ);

  /*
   * Translate the alias analysis result to dependences.
   */
  auto must = false;
  switch (aaResult) {
    case NoAlias:
      return;
    case PartialAlias:
    case MayAlias:
      break;
    case MustAlias:
      must = true;
      break;
  }

  /*
   * There is a dependence.
   */
  pdg->addEdge(instI, instJ)->setMemMustType(true, must, dataDependenceType);

  return;
}

AliasResult PDGAnalysis::doTheyAlias(PDG *pdg,
                                     Function &F,
                                     AAResults &AA,
                                     Value *instI,
                                     Value *instJ) {

  /*
   * Check if the parameters have memory locations.
   */
  auto haveMemoryLocations = false;
  auto instIAsInst = dyn_cast<Instruction>(instI);
  auto instJAsInst = dyn_cast<Instruction>(instJ);
  if ((instIAsInst != nullptr) && (instJAsInst != nullptr)) {
    if (MemoryLocation::getOrNone(instIAsInst)
        && MemoryLocation::getOrNone(instJAsInst)) {
      haveMemoryLocations = true;
    }
  }

  /*
   * Query the LLVM alias analyses.
   */
  AliasResult aaResult;
  if (haveMemoryLocations) {
    aaResult = AA.alias(MemoryLocation::get(instIAsInst),
                        MemoryLocation::get(instJAsInst));
  } else {
    aaResult = AA.alias(instI, instJ);
  }
  switch (aaResult) {
    case NoAlias:
      return NoAlias;
    case PartialAlias:
    case MayAlias:
      break;
    case MustAlias:
      return MustAlias;
  }

  /*
   * Check other alias analyses
   *
   * Check if SVF is enabled.
   */
  if (this->disableSVF) {

    /*
     * SVF is disabled.
     */

  } else {

    /*
     * SVF is enabled, so let's use it.
     */
    AliasResult SVFAAResult;
    if (haveMemoryLocations) {
      SVFAAResult =
          NoelleSVFIntegration::alias(MemoryLocation::get(instIAsInst),
                                      MemoryLocation::get(instJAsInst));
    } else {
      SVFAAResult = NoelleSVFIntegration::alias(instI, instJ);
    }
    switch (SVFAAResult) {
      case NoAlias:
        return NoAlias;
      case PartialAlias:
      case MayAlias:
        break;
      case MustAlias:
        return MustAlias;
    }
  }

  return MayAlias;
}

<<<<<<< HEAD
} // namespace arcana::noelle
=======
bool PDGAnalysis::canAccessMemory(Instruction *i) {

  /*
   * Check if @i just metadata.
   */
  if (!Utils::isActualCode(i)) {
    return false;
  }

  /*
   * Check if @i can access memory.
   */
  if (isa<StoreInst>(i)) {
    return true;
  }
  if (isa<LoadInst>(i)) {
    return true;
  }
  if (auto call = dyn_cast<CallBase>(i)) {
    auto callee = call->getCalledFunction();
    if (callee != nullptr) {
      if (PDGAnalysis::isTheLibraryFunctionPure(callee)) {
        return false;
      }
    }

    return true;
  }

  return false;
}

} // namespace llvm::noelle
>>>>>>> ebf11f10
<|MERGE_RESOLUTION|>--- conflicted
+++ resolved
@@ -1345,9 +1345,6 @@
   return MayAlias;
 }
 
-<<<<<<< HEAD
-} // namespace arcana::noelle
-=======
 bool PDGAnalysis::canAccessMemory(Instruction *i) {
 
   /*
@@ -1380,5 +1377,4 @@
   return false;
 }
 
-} // namespace llvm::noelle
->>>>>>> ebf11f10
+} // namespace arcana::noelle